{
    "client_settings": "Client settings",
    "example_upstream_reserved": "You can specify DNS upstream <0>for the specific domain(s)</0>",
    "upstream_parallel": "Use parallel requests to speed up resolving by simultaneously querying all upstream servers",
    "parallel_requests": "Parallel requests",
    "load_balancing": "Load-balancing",
    "load_balancing_desc": "Query one server at a time. AdGuard Home will use the weighted random algorithm to pick the server so that the fastest server will be used more often.",
    "bootstrap_dns": "Bootstrap DNS servers",
    "bootstrap_dns_desc": "Bootstrap DNS servers are used to resolve IP addresses of the DoH/DoT resolvers you specify as upstreams.",
    "check_dhcp_servers": "Check for DHCP servers",
    "save_config": "Save config",
    "enabled_dhcp": "DHCP server enabled",
    "disabled_dhcp": "DHCP server disabled",
    "unavailable_dhcp": "DHCP is unavailable",
    "unavailable_dhcp_desc": "AdGuard Home cannot run a DHCP server on your OS",
    "dhcp_title": "DHCP server (experimental!)",
    "dhcp_description": "If your router does not provide DHCP settings, you can use AdGuard's own built-in DHCP server.",
    "dhcp_enable": "Enable DHCP server",
    "dhcp_disable": "Disable DHCP server",
    "dhcp_not_found": "It is safe to enable the built-in DHCP server - we didn't find any active DHCP servers on the network. However, we encourage you to re-check it manually as our automatic test currently doesn't give 100% guarantee.",
    "dhcp_found": "An active DHCP server is found on the network. It is not safe to enable the built-in DHCP server.",
    "dhcp_leases": "DHCP leases",
    "dhcp_static_leases": "DHCP static leases",
    "dhcp_leases_not_found": "No DHCP leases found",
    "dhcp_config_saved": "DHCP config successfully saved",
    "dhcp_ipv4_settings": "DHCP IPv4 Settings",
    "dhcp_ipv6_settings": "DHCP IPv6 Settings",
    "form_error_required": "Required field",
    "form_error_ip4_format": "Invalid IPv4 format",
    "form_error_ip6_format": "Invalid IPv6 format",
    "form_error_ip_format": "Invalid IP format",
    "form_error_mac_format": "Invalid MAC format",
    "form_error_client_id_format": "Invalid client ID format",
    "form_error_positive": "Must be greater than 0",
    "form_error_negative": "Must be equal to 0 or greater",
    "range_end_error": "Must be greater than range start",
    "dhcp_form_gateway_input": "Gateway IP",
    "dhcp_form_subnet_input": "Subnet mask",
    "dhcp_form_range_title": "Range of IP addresses",
    "dhcp_form_range_start": "Range start",
    "dhcp_form_range_end": "Range end",
    "dhcp_form_lease_title": "DHCP lease time (in seconds)",
    "dhcp_form_lease_input": "Lease duration",
    "dhcp_interface_select": "Select DHCP interface",
    "dhcp_hardware_address": "Hardware address",
    "dhcp_ip_addresses": "IP addresses",
    "ip": "IP",
    "dhcp_table_hostname": "Hostname",
    "dhcp_table_expires": "Expires",
    "dhcp_warning": "If you want to enable DHCP server anyway, make sure that there is no other active DHCP server in your network. Otherwise, it can break the Internet for connected devices!",
    "dhcp_error": "We could not determine whether there is another DHCP server in the network.",
    "dhcp_static_ip_error": "In order to use DHCP server a static IP address must be set. We failed to determine if this network interface is configured using static IP address. Please set a static IP address manually.",
    "dhcp_dynamic_ip_found": "Your system uses dynamic IP address configuration for interface <0>{{interfaceName}}</0>. In order to use DHCP server a static IP address must be set. Your current IP address is <0>{{ipAddress}}</0>. We will automatically set this IP address as static if you press Enable DHCP button.",
    "dhcp_lease_added": "Static lease \"{{key}}\" successfully added",
    "dhcp_lease_deleted": "Static lease \"{{key}}\" successfully deleted",
    "dhcp_new_static_lease": "New static lease",
    "dhcp_static_leases_not_found": "No DHCP static leases found",
    "dhcp_add_static_lease": "Add static lease",
    "dhcp_reset": "Are you sure you want to reset DHCP config?",
    "country": "Country",
    "city": "City",
    "delete_confirm": "Are you sure you want to delete \"{{key}}\"?",
    "form_enter_hostname": "Enter hostname",
    "error_details": "Error details",
    "response_details": "Response details",
    "request_details": "Request details",
    "client_details": "Client details",
    "details": "Details",
    "back": "Back",
    "dashboard": "Dashboard",
    "settings": "Settings",
    "filters": "Filters",
    "filter": "Filter",
    "query_log": "Query Log",
    "compact": "Compact",
    "nothing_found": "Nothing found",
    "faq": "FAQ",
    "version": "Version",
    "address": "Address",
    "protocol": "Protocol",
    "on": "ON",
    "off": "OFF",
    "copyright": "Copyright",
    "homepage": "Homepage",
    "report_an_issue": "Report an issue",
    "privacy_policy": "Privacy policy",
    "enable_protection": "Enable protection",
    "enabled_protection": "Enabled protection",
    "disable_protection": "Disable protection",
    "disabled_protection": "Disabled protection",
    "refresh_statics": "Refresh statistics",
    "dns_query": "DNS Queries",
    "blocked_by": "<0>Blocked by Filters</0>",
    "stats_malware_phishing": "Blocked malware/phishing",
    "stats_adult": "Blocked adult websites",
    "stats_query_domain": "Top queried domains",
    "for_last_24_hours": "for the last 24 hours",
    "for_last_days": "for the last {{count}} day",
    "for_last_days_plural": "for the last {{count}} days",
    "no_domains_found": "No domains found",
    "requests_count": "Requests count",
    "top_blocked_domains": "Top blocked domains",
    "top_clients": "Top clients",
    "no_clients_found": "No clients found",
    "general_statistics": "General statistics",
    "number_of_dns_query_days": "A number of DNS queries processed for the last {{count}} day",
    "number_of_dns_query_days_plural": "A number of DNS queries processed for the last {{count}} days",
    "number_of_dns_query_24_hours": "A number of DNS queries processed for the last 24 hours",
    "number_of_dns_query_blocked_24_hours": "A number of DNS requests blocked by adblock filters and hosts blocklists",
    "number_of_dns_query_blocked_24_hours_by_sec": "A number of DNS requests blocked by the AdGuard browsing security module",
    "number_of_dns_query_blocked_24_hours_adult": "A number of adult websites blocked",
    "enforced_save_search": "Enforced safe search",
    "number_of_dns_query_to_safe_search": "A number of DNS requests to search engines for which Safe Search was enforced",
    "average_processing_time": "Average processing time",
    "average_processing_time_hint": "Average time in milliseconds on processing a DNS request",
    "block_domain_use_filters_and_hosts": "Block domains using filters and hosts files",
    "filters_block_toggle_hint": "You can setup blocking rules in the <a href='#filters'>Filters</a> settings.",
    "use_adguard_browsing_sec": "Use AdGuard browsing security web service",
    "use_adguard_browsing_sec_hint": "AdGuard Home will check if domain is blacklisted by the browsing security web service. It will use privacy-friendly lookup API to perform the check: only a short prefix of the domain name SHA256 hash is sent to the server.",
    "use_adguard_parental": "Use AdGuard parental control web service",
    "use_adguard_parental_hint": "AdGuard Home will check if domain contains adult materials. It uses the same privacy-friendly API as the browsing security web service.",
    "enforce_safe_search": "Enforce safe search",
    "enforce_save_search_hint": "AdGuard Home can enforce safe search in the following search engines: Google, Youtube, Bing, DuckDuckGo, Yandex, Pixabay.",
    "no_servers_specified": "No servers specified",
    "general_settings": "General settings",
    "dns_settings": "DNS settings",
    "dns_blocklists": "DNS blocklists",
    "dns_allowlists": "DNS allowlists",
    "dns_blocklists_desc": "AdGuard Home will block domains matching the blocklists.",
    "dns_allowlists_desc": "Domains from DNS allowlists will be allowed even if they are in any of the blocklists.",
    "custom_filtering_rules": "Custom filtering rules",
    "encryption_settings": "Encryption settings",
    "dhcp_settings": "DHCP settings",
    "upstream_dns": "Upstream DNS servers",
    "upstream_dns_hint": "If you keep this field empty, AdGuard Home will use <a href='https://www.quad9.net/' target='_blank'>Quad9</a> as an upstream.",
    "test_upstream_btn": "Test upstreams",
    "upstreams": "Upstreams",
    "apply_btn": "Apply",
    "disabled_filtering_toast": "Disabled filtering",
    "enabled_filtering_toast": "Enabled filtering",
    "disabled_safe_browsing_toast": "Disabled safebrowsing",
    "enabled_safe_browsing_toast": "Enabled safebrowsing",
    "disabled_parental_toast": "Disabled parental control",
    "enabled_parental_toast": "Enabled parental control",
    "disabled_safe_search_toast": "Disabled safe search",
    "enabled_save_search_toast": "Enabled safe search",
    "enabled_table_header": "Enabled",
    "name_table_header": "Name",
    "list_url_table_header": "List URL",
    "rules_count_table_header": "Rules count",
    "last_time_updated_table_header": "Last time updated",
    "actions_table_header": "Actions",
    "request_table_header": "Request",
    "edit_table_action": "Edit",
    "delete_table_action": "Delete",
    "elapsed": "Elapsed",
    "filters_and_hosts_hint": "AdGuard Home understands basic adblock rules and hosts files syntax.",
    "no_blocklist_added": "No blocklists added",
    "no_whitelist_added": "No allowlists added",
    "add_blocklist": "Add blocklist",
    "add_allowlist": "Add allowlist",
    "cancel_btn": "Cancel",
    "enter_name_hint": "Enter name",
    "enter_url_or_path_hint": "Enter a URL or an absolute path of the list",
    "check_updates_btn": "Check for updates",
    "new_blocklist": "New blocklist",
    "new_allowlist": "New allowlist",
    "edit_blocklist": "Edit blocklist",
    "edit_allowlist": "Edit allowlist",
    "choose_blocklist": "Choose blocklists",
    "choose_allowlist": "Choose allowlists",
    "enter_valid_blocklist": "Enter a valid URL to the blocklist.",
    "enter_valid_allowlist": "Enter a valid URL to the allowlist.",
    "form_error_url_format": "Invalid URL format",
    "form_error_url_or_path_format": "Invalid URL or absolute path of the list",
    "custom_filter_rules": "Custom filtering rules",
    "custom_filter_rules_hint": "Enter one rule on a line. You can use either adblock rules or hosts files syntax.",
    "examples_title": "Examples",
    "example_meaning_filter_block": "block access to the example.org domain and all its subdomains",
    "example_meaning_filter_whitelist": "unblock access to the example.org domain and all its subdomains",
    "example_meaning_host_block": "AdGuard Home will now return 127.0.0.1 address for the example.org domain (but not its subdomains).",
    "example_comment": "! Here goes a comment",
    "example_comment_meaning": "just a comment",
    "example_comment_hash": "# Also a comment",
    "example_regex_meaning": "block access to the domains matching the specified regular expression",
    "example_upstream_regular": "regular DNS (over UDP)",
    "example_upstream_dot": "encrypted <0>DNS-over-TLS</0>",
    "example_upstream_doh": "encrypted <0>DNS-over-HTTPS</0>",
    "example_upstream_doq": "encrypted <0>DNS-over-QUIC</0>",
    "example_upstream_sdns": "you can use <0>DNS Stamps</0> for <1>DNSCrypt</1> or <2>DNS-over-HTTPS</2> resolvers",
    "example_upstream_tcp": "regular DNS (over TCP)",
    "all_lists_up_to_date_toast": "All lists are already up-to-date",
    "updated_upstream_dns_toast": "Updated the upstream DNS servers",
    "dns_test_ok_toast": "Specified DNS servers are working correctly",
    "dns_test_not_ok_toast": "Server \"{{key}}\": could not be used, please check that you've written it correctly",
    "unblock": "Unblock",
    "block": "Block",
    "disallow_this_client": "Disallow this client",
    "allow_this_client": "Allow this client",
    "block_for_this_client_only": "Block for this client only",
    "unblock_for_this_client_only": "Unblock for this client only",
    "time_table_header": "Time",
    "date": "Date",
    "domain_name_table_header": "Domain name",
    "domain_or_client": "Domain or client",
    "type_table_header": "Type",
    "response_table_header": "Response",
    "response_code": "Response code",
    "client_table_header": "Client",
    "empty_response_status": "Empty",
    "show_all_filter_type": "Show all",
    "show_filtered_type": "Show filtered",
    "no_logs_found": "No logs found",
    "refresh_btn": "Refresh",
    "previous_btn": "Previous",
    "next_btn": "Next",
    "loading_table_status": "Loading...",
    "page_table_footer_text": "Page",
    "rows_table_footer_text": "rows",
    "updated_custom_filtering_toast": "Updated the custom filtering rules",
    "rule_removed_from_custom_filtering_toast": "Rule removed from the custom filtering rules: {{rule}}",
    "rule_added_to_custom_filtering_toast": "Rule added to the custom filtering rules: {{rule}}",
    "query_log_response_status": "Status: {{value}}",
    "query_log_filtered": "Filtered by {{filter}}",
    "query_log_confirm_clear": "Are you sure you want to clear the entire query log?",
    "query_log_cleared": "The query log has been successfully cleared",
    "query_log_updated": "The query log has been successfully updated",
    "query_log_clear": "Clear query logs",
    "query_log_retention": "Query logs retention",
    "query_log_enable": "Enable log",
    "query_log_configuration": "Logs configuration",
    "query_log_disabled": "The query log is disabled and can be configured in the <0>settings</0>",
    "query_log_strict_search": "Use double quotes for strict search",
    "query_log_retention_confirm": "Are you sure you want to change query log retention? If you decrease the interval value, some data will be lost",
    "anonymize_client_ip": "Anonymize client IP",
    "anonymize_client_ip_desc": "Don't save the full IP address of the client in logs and statistics",
    "dns_config": "DNS server configuration",
    "dns_cache_config": "DNS cache configuration",
    "dns_cache_config_desc": "Here you can configure DNS cache",
    "blocking_mode": "Blocking mode",
    "default": "Default",
    "nxdomain": "NXDOMAIN",
    "null_ip": "Null IP",
    "custom_ip": "Custom IP",
    "blocking_ipv4": "Blocking IPv4",
    "blocking_ipv6": "Blocking IPv6",
    "dns_over_https": "DNS-over-HTTPS",
    "dns_over_tls": "DNS-over-TLS",
    "plain_dns": "Plain DNS",
    "form_enter_rate_limit": "Enter rate limit",
    "rate_limit": "Rate limit",
    "edns_enable": "Enable EDNS Client Subnet",
    "edns_cs_desc": "If enabled, AdGuard Home will be sending clients' subnets to the DNS servers.",
    "rate_limit_desc": "The number of requests per second that a single client is allowed to make (0: unlimited)",
    "blocking_ipv4_desc": "IP address to be returned for a blocked A request",
    "blocking_ipv6_desc": "IP address to be returned for a blocked AAAA request",
    "blocking_mode_default": "Default: Respond with NXDOMAIN when blocked by Adblock-style rule; respond with the IP address specified in the rule when blocked by /etc/hosts-style rule",
    "blocking_mode_nxdomain": "NXDOMAIN: Respond with NXDOMAIN code",
    "blocking_mode_null_ip": "Null IP: Respond with zero IP address (0.0.0.0 for A; :: for AAAA)",
    "blocking_mode_custom_ip": "Custom IP: Respond with a manually set IP address",
    "upstream_dns_client_desc": "If you keep this field empty, AdGuard Home will use the servers configured in the <0>DNS settings</0>.",
    "tracker_source": "Tracker source",
    "source_label": "Source",
    "found_in_known_domain_db": "Found in the known domains database.",
    "category_label": "Category",
    "rule_label": "Rule",
    "list_label": "List",
    "unknown_filter": "Unknown filter {{filterId}}",
    "known_tracker": "Known tracker",
    "install_welcome_title": "Welcome to AdGuard Home!",
    "install_welcome_desc": "AdGuard Home is a network-wide ad-and-tracker blocking DNS server. Its purpose is to let you control your entire network and all your devices, and it does not require using a client-side program.",
    "install_settings_title": "Admin Web Interface",
    "install_settings_listen": "Listen interface",
    "install_settings_port": "Port",
    "install_settings_interface_link": "Your AdGuard Home admin web interface will be available on the following addresses:",
    "form_error_port": "Enter valid port value",
    "install_settings_dns": "DNS server",
    "install_settings_dns_desc": "You will need to configure your devices or router to use the DNS server on the following addresses:",
    "install_settings_all_interfaces": "All interfaces",
    "install_auth_title": "Authentication",
    "install_auth_desc": "It is highly recommended to configure password authentication to your AdGuard Home admin web interface. Even if it is accessible only in your local network, it is still important to protect it from unrestricted access.",
    "install_auth_username": "Username",
    "install_auth_password": "Password",
    "install_auth_confirm": "Confirm password",
    "install_auth_username_enter": "Enter username",
    "install_auth_password_enter": "Enter password",
    "install_step": "Step",
    "install_devices_title": "Configure your devices",
    "install_devices_desc": "To start using AdGuard Home, you need to configure your devices to use it.",
    "install_submit_title": "Congratulations!",
    "install_submit_desc": "The setup procedure is finished and you are ready to start using AdGuard Home.",
    "install_devices_router": "Router",
    "install_devices_router_desc": "This setup will automatically cover all the devices connected to your home router and you will not need to configure each of them manually.",
    "install_devices_address": "AdGuard Home DNS server is listening on the following addresses",
    "install_devices_router_list_1": "Open the preferences for your router. Usually, you can access it from your browser via a URL (like http://192.168.0.1/ or http://192.168.1.1/). You may be asked to enter the password. If you don't remember it, you can often reset the password by pressing a button on the router itself. Some routers require a specific application, which in that case should be already installed on your computer/phone.",
    "install_devices_router_list_2": "Find the DHCP/DNS settings. Look for the DNS letters next to a field which allows two or three sets of numbers, each broken into four groups of one to three digits.",
    "install_devices_router_list_3": "Enter your AdGuard Home server addresses there.",
    "install_devices_router_list_4": "You can't set a custom DNS server on some types of routers. In this case it may help if you set up AdGuard Home as a <0>DHCP server</0>. Otherwise, you should search for the manual on how to customize DNS servers for your particular router model.",
    "install_devices_windows_list_1": "Open Control Panel through Start menu or Windows search.",
    "install_devices_windows_list_2": "Go to Network and Internet category and then to Network and Sharing Center.",
    "install_devices_windows_list_3": "On the left side of the screen find Change adapter settings and click on it.",
    "install_devices_windows_list_4": "Select your active connection, right-click on it and choose Properties.",
    "install_devices_windows_list_5": "Find Internet Protocol Version 4 (TCP/IP) in the list, select it and then click on Properties again.",
    "install_devices_windows_list_6": "Choose Use the following DNS server addresses and enter your AdGuard Home server addresses.",
    "install_devices_macos_list_1": "Click on Apple icon and go to System Preferences.",
    "install_devices_macos_list_2": "Click on Network.",
    "install_devices_macos_list_3": "Select the first connection in your list and click Advanced.",
    "install_devices_macos_list_4": "Select the DNS tab and enter your AdGuard Home server addresses.",
    "install_devices_android_list_1": "From the Android Menu home screen, tap Settings.",
    "install_devices_android_list_2": "Tap Wi-Fi on the menu. The screen listing all of the available networks will be shown (it is impossible to set custom DNS for mobile connection).",
    "install_devices_android_list_3": "Long press the network you're connected to, and tap Modify Network.",
    "install_devices_android_list_4": "On some devices, you may need to check the box for Advanced to see further settings. To adjust your Android DNS settings, you will need to switch the IP settings from DHCP to Static.",
    "install_devices_android_list_5": "Change set DNS 1 and DNS 2 values to your AdGuard Home server addresses.",
    "install_devices_ios_list_1": "From the home screen, tap Settings.",
    "install_devices_ios_list_2": "Choose Wi-Fi in the left menu (it is impossible to configure DNS for mobile networks).",
    "install_devices_ios_list_3": "Tap on the name of the currently active network.",
    "install_devices_ios_list_4": "In the DNS field enter your AdGuard Home server addresses.",
    "get_started": "Get Started",
    "next": "Next",
    "open_dashboard": "Open Dashboard",
    "install_saved": "Saved successfully",
    "encryption_title": "Encryption",
    "encryption_desc": "Encryption (HTTPS/TLS) support for both DNS and admin web interface",
    "encryption_config_saved": "Encryption config saved",
    "encryption_server": "Server name",
    "encryption_server_enter": "Enter your domain name",
    "encryption_server_desc": "In order to use HTTPS, you need to enter the server name that matches your SSL certificate.",
    "encryption_redirect": "Redirect to HTTPS automatically",
    "encryption_redirect_desc": "If checked, AdGuard Home will automatically redirect you from HTTP to HTTPS addresses.",
    "encryption_https": "HTTPS port",
    "encryption_https_desc": "If HTTPS port is configured, AdGuard Home admin interface will be accessible via HTTPS, and it will also provide DNS-over-HTTPS on '/dns-query' location.",
    "encryption_dot": "DNS-over-TLS port",
    "encryption_dot_desc": "If this port is configured, AdGuard Home will run a DNS-over-TLS server on this port.",
    "encryption_doq": "DNS-over-QUIC port",
    "encryption_doq_desc": "If this port is configured, AdGuard Home will run a DNS-over-QUIC server on this port. It's experimental and may not be reliable. Also, there are not too many clients that support it at the moment.",
    "encryption_certificates": "Certificates",
    "encryption_certificates_desc": "In order to use encryption, you need to provide a valid SSL certificates chain for your domain. You can get a free certificate on <0>{{link}}</0> or you can buy it from one of the trusted Certificate Authorities.",
    "encryption_certificates_input": "Copy/paste your PEM-encoded certificates here.",
    "encryption_status": "Status",
    "encryption_expire": "Expires",
    "encryption_key": "Private key",
    "encryption_key_input": "Copy/paste your PEM-encoded private key for your certificate here.",
    "encryption_enable": "Enable Encryption (HTTPS, DNS-over-HTTPS, and DNS-over-TLS)",
    "encryption_enable_desc": "If encryption is enabled, AdGuard Home admin interface will work over HTTPS, and the DNS server will listen for requests over DNS-over-HTTPS and DNS-over-TLS.",
    "encryption_chain_valid": "Certificate chain is valid",
    "encryption_chain_invalid": "Certificate chain is invalid",
    "encryption_key_valid": "This is a valid {{type}} private key",
    "encryption_key_invalid": "This is an invalid {{type}} private key",
    "encryption_subject": "Subject",
    "encryption_issuer": "Issuer",
    "encryption_hostnames": "Hostnames",
    "encryption_reset": "Are you sure you want to reset encryption settings?",
    "topline_expiring_certificate": "Your SSL certificate is about to expire. Update <0>Encryption settings</0>.",
    "topline_expired_certificate": "Your SSL certificate is expired. Update <0>Encryption settings</0>.",
    "form_error_port_range": "Enter port value in the range of 80-65535",
    "form_error_port_unsafe": "This is an unsafe port",
    "form_error_equal": "Shouldn't be equal",
    "form_error_password": "Password mismatched",
    "reset_settings": "Reset settings",
    "update_announcement": "AdGuard Home {{version}} is now available! <0>Click here</0> for more info.",
    "setup_guide": "Setup guide",
    "dns_addresses": "DNS addresses",
    "dns_start": "DNS server is starting up",
    "dns_status_error": "Error checking the DNS server status",
    "down": "Down",
    "fix": "Fix",
    "dns_providers": "Here is a <0>list of known DNS providers</0> to choose from.",
    "update_now": "Update now",
    "update_failed": "Auto-update failed. Please <a>follow these steps</a> to update manually.",
    "processing_update": "Please wait, AdGuard Home is being updated",
    "clients_title": "Clients",
    "clients_desc": "Configure devices connected to AdGuard Home",
    "settings_global": "Global",
    "settings_custom": "Custom",
    "table_client": "Client",
    "table_name": "Name",
    "save_btn": "Save",
    "client_add": "Add Client",
    "client_new": "New Client",
    "client_edit": "Edit Client",
    "client_identifier": "Identifier",
    "ip_address": "IP address",
    "client_identifier_desc": "Clients can be identified by the IP address, CIDR, MAC address. Please note that using MAC as identifier is possible only if AdGuard Home is also a <0>DHCP server</0>",
    "form_enter_ip": "Enter IP",
    "form_enter_mac": "Enter MAC",
    "form_enter_id": "Enter identifier",
    "form_add_id": "Add identifier",
    "form_client_name": "Enter client name",
    "name": "Name",
    "client_global_settings": "Use global settings",
    "client_deleted": "Client \"{{key}}\" successfully deleted",
    "client_added": "Client \"{{key}}\" successfully added",
    "client_updated": "Client \"{{key}}\" successfully updated",
    "clients_not_found": "No clients found",
    "client_confirm_delete": "Are you sure you want to delete client \"{{key}}\"?",
    "list_confirm_delete": "Are you sure you want to delete this list?",
    "auto_clients_title": "Clients (runtime)",
    "auto_clients_desc": "Data on the clients that use AdGuard Home, but not stored in the configuration",
    "access_title": "Access settings",
    "access_desc": "Here you can configure access rules for the AdGuard Home DNS server.",
    "access_allowed_title": "Allowed clients",
    "access_allowed_desc": "A list of CIDR or IP addresses. If configured, AdGuard Home will accept requests from these IP addresses only.",
    "access_disallowed_title": "Disallowed clients",
    "access_disallowed_desc": "A list of CIDR or IP addresses. If configured, AdGuard Home will drop requests from these IP addresses.",
    "access_blocked_title": "Disallowed domains",
    "access_blocked_desc": "Don't confuse this with filters. AdGuard Home will drop DNS queries with these domains in query's question. Here you can specify the exact domain names, wildcards and urlfilter-rules, e.g. 'example.org', '*.example.org' or '||example.org^'.",
    "access_settings_saved": "Access settings successfully saved",
    "updates_checked": "Updates successfully checked",
    "updates_version_equal": "AdGuard Home is up-to-date",
    "check_updates_now": "Check for updates now",
    "dns_privacy": "DNS Privacy",
    "setup_dns_privacy_1": "<0>DNS-over-TLS:</0> Use <1>{{address}}</1> string.",
    "setup_dns_privacy_2": "<0>DNS-over-HTTPS:</0> Use <1>{{address}}</1> string.",
    "setup_dns_privacy_3": "<0>Please note that encrypted DNS protocols are supported only on Android 9. So you need to install additional software for other operating systems.</0><0>Here's a list of software you can use.</0>",
    "setup_dns_privacy_android_1": "Android 9 supports DNS-over-TLS natively. To configure it, go to Settings → Network & internet → Advanced → Private DNS and enter your domain name there.",
    "setup_dns_privacy_android_2": "<0>AdGuard for Android</0> supports <1>DNS-over-HTTPS</1> and <1>DNS-over-TLS</1>.",
    "setup_dns_privacy_android_3": "<0>Intra</0> adds <1>DNS-over-HTTPS</1> support to Android.",
    "setup_dns_privacy_ios_1": "<0>DNSCloak</0> supports <1>DNS-over-HTTPS</1>, but in order to configure it to use your own server, you'll need to generate a <2>DNS Stamp</2> for it.",
    "setup_dns_privacy_ios_2": "<0>AdGuard for iOS</0> supports <1>DNS-over-HTTPS</1> and <1>DNS-over-TLS</1> setup.",
    "setup_dns_privacy_other_title": "Other implementations",
    "setup_dns_privacy_other_1": "AdGuard Home itself can be a secure DNS client on any platform.",
    "setup_dns_privacy_other_2": "<0>dnsproxy</0> supports all known secure DNS protocols.",
    "setup_dns_privacy_other_3": "<0>dnscrypt-proxy</0> supports <1>DNS-over-HTTPS</1>.",
    "setup_dns_privacy_other_4": "<0>Mozilla Firefox</0> supports <1>DNS-over-HTTPS</1>.",
    "setup_dns_privacy_other_5": "You will find more implementations <0>here</0> and <1>here</1>.",
    "setup_dns_notice": "In order to use <1>DNS-over-HTTPS</1> or <1>DNS-over-TLS</1>, you need to <0>configure Encryption</0> in AdGuard Home settings.",
    "rewrite_added": "DNS rewrite for \"{{key}}\" successfully added",
    "rewrite_deleted": "DNS rewrite for \"{{key}}\" successfully deleted",
    "rewrite_add": "Add DNS rewrite",
    "rewrite_not_found": "No DNS rewrites found",
    "rewrite_confirm_delete": "Are you sure you want to delete DNS rewrite for \"{{key}}\"?",
    "rewrite_desc": "Allows to easily configure custom DNS response for a specific domain name.",
    "rewrite_applied": "Rewrite rule is applied",
    "rewrite_hosts_applied": "Rewritten by the hosts file rule",
    "dns_rewrites": "DNS rewrites",
    "form_domain": "Enter domain name or wildcard",
    "form_answer": "Enter IP address or domain name",
    "form_error_domain_format": "Invalid domain format",
    "form_error_answer_format": "Invalid answer format",
    "configure": "Configure",
    "main_settings": "Main settings",
    "block_services": "Block specific services",
    "blocked_services": "Blocked services",
    "blocked_services_desc": "Allows to quickly block popular sites and services.",
    "blocked_services_saved": "Blocked services successfully saved",
    "blocked_services_global": "Use global blocked services",
    "blocked_service": "Blocked service",
    "block_all": "Block all",
    "unblock_all": "Unblock all",
    "encryption_certificate_path": "Certificate path",
    "encryption_private_key_path": "Private key path",
    "encryption_certificates_source_path": "Set a certificates file path",
    "encryption_certificates_source_content": "Paste the certificates contents",
    "encryption_key_source_path": "Set a private key file",
    "encryption_key_source_content": "Paste the private key contents",
    "stats_params": "Statistics configuration",
    "config_successfully_saved": "Configuration successfully saved",
    "interval_24_hour": "24 hours",
    "interval_days": "{{count}} day",
    "interval_days_plural": "{{count}} days",
    "domain": "Domain",
    "answer": "Answer",
    "filter_added_successfully": "The list has been successfully added",
    "filter_removed_successfully": "The list has been successfully removed",
    "filter_updated": "The list has been successfully updated",
    "statistics_configuration": "Statistics configuration",
    "statistics_retention": "Statistics retention",
    "statistics_retention_desc": "If you decrease the interval value, some data will be lost",
    "statistics_clear": " Clear statistics",
    "statistics_clear_confirm": "Are you sure you want to clear statistics?",
    "statistics_retention_confirm": "Are you sure you want to change statistics retention? If you decrease the interval value, some data will be lost",
    "statistics_cleared": "Statistics successfully cleared",
    "interval_hours": "{{count}} hour",
    "interval_hours_plural": "{{count}} hours",
    "filters_configuration": "Filters configuration",
    "filters_enable": "Enable filters",
    "filters_interval": "Filters update interval",
    "disabled": "Disabled",
    "username_label": "Username",
    "username_placeholder": "Enter username",
    "password_label": "Password",
    "password_placeholder": "Enter password",
    "sign_in": "Sign in",
    "sign_out": "Sign out",
    "forgot_password": "Forgot password?",
    "forgot_password_desc": "Please follow <0>these steps</0> to create a new password for your user account.",
    "location": "Location",
    "orgname": "Organization name",
    "netname": "Network name",
    "network": "Network",
    "descr": "Description",
    "whois": "Whois",
    "filtering_rules_learn_more": "<0>Learn more</0> about creating your own hosts lists.",
    "blocked_by_response": "Blocked by CNAME or IP in response",
    "blocked_by_cname_or_ip": "Blocked by CNAME or IP",
    "try_again": "Try again",
    "domain_desc": "Enter the domain name or wildcard you want to be rewritten.",
    "example_rewrite_domain": "rewrite responses for this domain name only.",
    "example_rewrite_wildcard": "rewrite responses for all <0>example.org</0> subdomains.",
    "rewrite_ip_address": "IP address: use this IP in an A or AAAA response",
    "rewrite_domain_name": "Domain name: add a CNAME record",
    "rewrite_A": "<0>A</0>: special value, keep <0>A</0> records from the upstream",
    "rewrite_AAAA": "<0>AAAA</0>: special value, keep <0>AAAA</0> records from the upstream",
    "disable_ipv6": "Disable IPv6",
    "disable_ipv6_desc": "If this feature is enabled, all DNS queries for IPv6 addresses (type AAAA) will be dropped.",
    "fastest_addr": "Fastest IP address",
    "fastest_addr_desc": "Query all DNS servers and return the fastest IP address among all responses. This will slow down the DNS queries as we have to wait for responses from all DNS servers, but improve the overall connectivity.",
    "autofix_warning_text": "If you click \"Fix\", AdGuard Home will configure your system to use AdGuard Home DNS server.",
    "autofix_warning_list": "It will perform these tasks: <0>Deactivate system DNSStubListener</0> <0>Set DNS server address to 127.0.0.1</0> <0>Replace symbolic link target of /etc/resolv.conf with /run/systemd/resolve/resolv.conf</0> <0>Stop DNSStubListener (reload systemd-resolved service)</0>",
    "autofix_warning_result": "As a result all DNS requests from your system will be processed by AdGuard Home by default.",
    "tags_title": "Tags",
    "tags_desc": "You can select the tags that correspond to the client. Tags can be included in the filtering rules and allow you to apply them more accurately. <0>Learn more</0>",
    "form_select_tags": "Select client tags",
    "check_title": "Check the filtering",
    "check_desc": "Check if the host name is filtered",
    "check": "Check",
    "form_enter_host": "Enter a host name",
    "filtered_custom_rules": "Filtered by Custom filtering rules",
    "choose_from_list": "Choose from the list",
    "add_custom_list": "Add a custom list",
    "host_whitelisted": "The host is whitelisted",
    "check_ip": "IP addresses: {{ip}}",
    "check_cname": "CNAME: {{cname}}",
    "check_reason": "Reason: {{reason}}",
    "check_rule": "Rule: {{rule}}",
    "check_service": "Service name: {{service}}",
    "check_not_found": "Not found in your filter lists",
    "client_confirm_block": "Are you sure you want to block the client \"{{ip}}\"?",
    "client_confirm_unblock": "Are you sure you want to unblock the client \"{{ip}}\"?",
    "client_blocked": "Client \"{{ip}}\" successfully blocked",
    "client_unblocked": "Client \"{{ip}}\" successfully unblocked",
    "static_ip": "Static IP Address",
    "static_ip_desc": "AdGuard Home is a server so it needs a static IP address to function properly. Otherwise, at some point, your router may assign a different IP address to this device.",
    "set_static_ip": "Set a static IP address",
    "install_static_ok": "Good news! The static IP address is already configured",
    "install_static_error": "AdGuard Home cannot configure it automatically for this network interface. Please look for an instruction on how to do this manually.",
    "install_static_configure": "We have detected that a dynamic IP address is used — <0>{{ip}}</0>. Do you want to use it as your static address?",
    "confirm_static_ip": "AdGuard Home will configure {{ip}} to be your static IP address. Do you want to proceed?",
    "list_updated": "{{count}} list updated",
    "list_updated_plural": "{{count}} lists updated",
    "dnssec_enable": "Enable DNSSEC",
    "dnssec_enable_desc": "Set DNSSEC flag in the outcoming DNS queries and check the result (DNSSEC-enabled resolver is required)",
    "validated_with_dnssec": "Validated with DNSSEC",
    "all_queries": "All queries",
    "show_blocked_responses": "Blocked",
    "show_whitelisted_responses": "Whitelisted",
    "show_processed_responses": "Processed",
    "blocked_safebrowsing": "Blocked by Safebrowsing",
    "blocked_adult_websites": "Blocked Adult Websites",
    "blocked_threats": "Blocked Threats",
    "allowed": "Allowed",
    "filtered": "Filtered",
    "rewritten": "Rewritten",
    "safe_search": "Safe search",
    "blocklist": "Blocklist",
    "milliseconds_abbreviation": "ms",
    "cache_size": "Cache size",
    "cache_size_desc": "DNS cache size (in bytes)",
    "cache_ttl_min_override": "Override minimum TTL",
    "cache_ttl_max_override": "Override maximum TTL",
    "enter_cache_size": "Enter cache size",
    "enter_cache_ttl_min_override": "Enter minimum TTL",
    "enter_cache_ttl_max_override": "Enter maximum TTL",
    "cache_ttl_min_override_desc": "Override TTL value (minimum) received from upstream server. This value can't larger than 3600 (1 hour)",
    "cache_ttl_max_override_desc": "Override TTL value (maximum) received from upstream server",
    "min_exceeds_max_value": "Minimum value exceeds maximum value",
    "value_not_larger_than": "Value can't be larger than {{maximum}}",
    "filter_category_general": "General",
    "filter_category_security": "Security",
    "filter_category_regional": "Regional",
    "filter_category_other": "Other",
    "filter_category_general_desc": "Lists that block tracking and advertising on most of the devices",
    "filter_category_security_desc": "Lists that specialize on blocking malware, phishing or scam domains",
    "filter_category_regional_desc": "Lists that focus on regional ads and tracking servers",
    "filter_category_other_desc": "Other blocklists",
    "setup_config_to_enable_dhcp_server": "Setup config to enable DHCP server",
    "original_response": "Original response",
    "click_to_view_queries": "Click to view queries",
    "port_53_faq_link": "Port 53 is often occupied by \"DNSStubListener\" or \"systemd-resolved\" services. Please read <0>this instruction</0> on how to resolve this.",
    "adg_will_drop_dns_queries": "AdGuard Home will be dropping all DNS queries from this client.",
<<<<<<< HEAD
    "configured_in": "Configured in {{path}}",
    "please_read_wiki": "Please read the wiki"
=======
    "experimental": "Experimental"
>>>>>>> ccb903c9
}<|MERGE_RESOLUTION|>--- conflicted
+++ resolved
@@ -133,6 +133,7 @@
     "dhcp_settings": "DHCP settings",
     "upstream_dns": "Upstream DNS servers",
     "upstream_dns_hint": "If you keep this field empty, AdGuard Home will use <a href='https://www.quad9.net/' target='_blank'>Quad9</a> as an upstream.",
+    "upstream_dns_configured_in_file": "Configured in {{path}}",
     "test_upstream_btn": "Test upstreams",
     "upstreams": "Upstreams",
     "apply_btn": "Apply",
@@ -578,10 +579,6 @@
     "click_to_view_queries": "Click to view queries",
     "port_53_faq_link": "Port 53 is often occupied by \"DNSStubListener\" or \"systemd-resolved\" services. Please read <0>this instruction</0> on how to resolve this.",
     "adg_will_drop_dns_queries": "AdGuard Home will be dropping all DNS queries from this client.",
-<<<<<<< HEAD
-    "configured_in": "Configured in {{path}}",
-    "please_read_wiki": "Please read the wiki"
-=======
+    "please_read_wiki": "Please read the wiki",
     "experimental": "Experimental"
->>>>>>> ccb903c9
 }