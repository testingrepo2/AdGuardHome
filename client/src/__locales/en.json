{
    "client_settings": "Client settings",
    "example_upstream_reserved": "you can specify DNS upstream <0>for a specific domain(s)</0>",
    "upstream_parallel": "Use parallel queries to speed up resolving by simultaneously querying all upstream servers",
    "bootstrap_dns": "Bootstrap DNS servers",
    "bootstrap_dns_desc": "Bootstrap DNS servers are used to resolve IP addresses of the DoH/DoT resolvers you specify as upstreams.",
    "check_dhcp_servers": "Check for DHCP servers",
    "save_config": "Save config",
    "enabled_dhcp": "DHCP server enabled",
    "disabled_dhcp": "DHCP server disabled",
    "dhcp_title": "DHCP server (experimental!)",
    "dhcp_description": "If your router does not provide DHCP settings, you can use AdGuard's own built-in DHCP server.",
    "dhcp_enable": "Enable DHCP server",
    "dhcp_disable": "Disable DHCP server",
    "dhcp_not_found": "It is safe to enable the built-in DHCP server - we didn't find any active DHCP servers on the network. However, we encourage you to re-check it manually as our automatic test currently doesn't give 100% guarantee.",
    "dhcp_found": "An active DHCP server is found on the network. It is not safe to enable the built-in DHCP server.",
    "dhcp_leases": "DHCP leases",
    "dhcp_static_leases": "DHCP static leases",
    "dhcp_leases_not_found": "No DHCP leases found",
    "dhcp_config_saved": "DHCP config successfully saved",
    "form_error_required": "Required field",
    "form_error_ip4_format": "Invalid IPv4 format",
    "form_error_ip6_format": "Invalid IPv6 format",
    "form_error_ip_format": "Invalid IP format",
    "form_error_mac_format": "Invalid MAC format",
    "form_error_client_id_format": "Invalid client ID format",
    "form_error_positive": "Must be greater than 0",
    "form_error_negative": "Must be equal to 0 or greater",
    "dhcp_form_gateway_input": "Gateway IP",
    "dhcp_form_subnet_input": "Subnet mask",
    "dhcp_form_range_title": "Range of IP addresses",
    "dhcp_form_range_start": "Range start",
    "dhcp_form_range_end": "Range end",
    "dhcp_form_lease_title": "DHCP lease time (in seconds)",
    "dhcp_form_lease_input": "Lease duration",
    "dhcp_interface_select": "Select DHCP interface",
    "dhcp_hardware_address": "Hardware address",
    "dhcp_ip_addresses": "IP addresses",
    "dhcp_table_hostname": "Hostname",
    "dhcp_table_expires": "Expires",
    "dhcp_warning": "If you want to enable DHCP server anyway, make sure that there is no other active DHCP server in your network. Otherwise, it can break the Internet for connected devices!",
    "dhcp_error": "We could not determine whether there is another DHCP server in the network.",
    "dhcp_static_ip_error": "In order to use DHCP server a static IP address must be set. We failed to determine if this network interface is configured using static IP address. Please set a static IP address manually.",
    "dhcp_dynamic_ip_found": "Your system uses dynamic IP address configuration for interface <0>{{interfaceName}}</0>. In order to use DHCP server a static IP address must be set. Your current IP address is <0>{{ipAddress}}</0>. We will automatically set this IP address as static if you press Enable DHCP button.",
    "dhcp_lease_added": "Static lease \"{{key}}\" successfully added",
    "dhcp_lease_deleted": "Static lease \"{{key}}\" successfully deleted",
    "dhcp_new_static_lease": "New static lease",
    "dhcp_static_leases_not_found": "No DHCP static leases found",
    "dhcp_add_static_lease": "Add static lease",
    "dhcp_reset": "Are you sure you want to reset DHCP config?",
    "delete_confirm": "Are you sure you want to delete \"{{key}}\"?",
    "form_enter_hostname": "Enter hostname",
    "error_details": "Error details",
    "back": "Back",
    "dashboard": "Dashboard",
    "settings": "Settings",
    "filters": "Filters",
    "query_log": "Query Log",
    "faq": "FAQ",
    "version": "Version",
    "address": "address",
    "on": "ON",
    "off": "OFF",
    "copyright": "Copyright",
    "homepage": "Homepage",
    "report_an_issue": "Report an issue",
    "privacy_policy": "Privacy policy",
    "enable_protection": "Enable protection",
    "enabled_protection": "Enabled protection",
    "disable_protection": "Disable protection",
    "disabled_protection": "Disabled protection",
    "refresh_statics": "Refresh statistics",
    "dns_query": "DNS Queries",
    "blocked_by": "<0>Blocked by Filters</0>",
    "stats_malware_phishing": "Blocked malware/phishing",
    "stats_adult": "Blocked adult websites",
    "stats_query_domain": "Top queried domains",
    "for_last_24_hours": "for the last 24 hours",
    "for_last_days": "for the last {{count}} day",
    "for_last_days_plural": "for the last {{count}} days",
    "no_domains_found": "No domains found",
    "requests_count": "Requests count",
    "top_blocked_domains": "Top blocked domains",
    "top_clients": "Top clients",
    "no_clients_found": "No clients found",
    "general_statistics": "General statistics",
    "number_of_dns_query_days": "A number of DNS queries processed for the last {{count}} day",
    "number_of_dns_query_days_plural": "A number of DNS queries processed for the last {{count}} days",
    "number_of_dns_query_24_hours": "A number of DNS queries processed for the last 24 hours",
    "number_of_dns_query_blocked_24_hours": "A number of DNS requests blocked by adblock filters and hosts blocklists",
    "number_of_dns_query_blocked_24_hours_by_sec": "A number of DNS requests blocked by the AdGuard browsing security module",
    "number_of_dns_query_blocked_24_hours_adult": "A number of adult websites blocked",
    "enforced_save_search": "Enforced safe search",
    "number_of_dns_query_to_safe_search": "A number of DNS requests to search engines for which Safe Search was enforced",
    "average_processing_time": "Average processing time",
    "average_processing_time_hint": "Average time in milliseconds on processing a DNS request",
    "block_domain_use_filters_and_hosts": "Block domains using filters and hosts files",
    "filters_block_toggle_hint": "You can setup blocking rules in the <a href='#filters'>Filters</a> settings.",
    "use_adguard_browsing_sec": "Use AdGuard browsing security web service",
    "use_adguard_browsing_sec_hint": "AdGuard Home will check if domain is blacklisted by the browsing security web service. It will use privacy-friendly lookup API to perform the check: only a short prefix of the domain name SHA256 hash is sent to the server.",
    "use_adguard_parental": "Use AdGuard parental control web service",
    "use_adguard_parental_hint": "AdGuard Home will check if domain contains adult materials. It uses the same privacy-friendly API as the browsing security web service.",
    "enforce_safe_search": "Enforce safe search",
    "enforce_save_search_hint": "AdGuard Home can enforce safe search in the following search engines: Google, Youtube, Bing, DuckDuckGo, Yandex, Pixabay.",
    "no_servers_specified": "No servers specified",
    "general_settings": "General settings",
    "dns_settings": "DNS settings",
    "encryption_settings": "Encryption settings",
    "dhcp_settings": "DHCP settings",
    "upstream_dns": "Upstream DNS servers",
    "upstream_dns_hint": "If you keep this field empty, AdGuard Home will use <a href='https://www.quad9.net/' target='_blank'>Quad9</a> as an upstream.",
    "test_upstream_btn": "Test upstreams",
    "upstreams": "Upstreams",
    "apply_btn": "Apply",
    "disabled_filtering_toast": "Disabled filtering",
    "enabled_filtering_toast": "Enabled filtering",
    "disabled_safe_browsing_toast": "Disabled safebrowsing",
    "enabled_safe_browsing_toast": "Enabled safebrowsing",
    "disabled_parental_toast": "Disabled parental control",
    "enabled_parental_toast": "Enabled parental control",
    "disabled_safe_search_toast": "Disabled safe search",
    "enabled_save_search_toast": "Enabled safe search",
    "enabled_table_header": "Enabled",
    "name_table_header": "Name",
    "filter_url_table_header": "Filter URL",
    "rules_count_table_header": "Rules count",
    "last_time_updated_table_header": "Last time updated",
    "actions_table_header": "Actions",
    "edit_table_action": "Edit",
    "delete_table_action": "Delete",
    "filters_and_hosts": "Filters and hosts blocklists",
    "filters_and_hosts_hint": "AdGuard Home understands basic adblock rules and hosts files syntax.",
    "no_filters_added": "No filters added",
    "add_filter_btn": "Add filter",
    "cancel_btn": "Cancel",
    "enter_name_hint": "Enter name",
    "enter_url_hint": "Enter URL",
    "check_updates_btn": "Check updates",
    "new_filter_btn": "New filter subscription",
    "edit_filter_title": "Edit filter",
    "enter_valid_filter_url": "Enter a valid URL to a filter subscription or a hosts file.",
    "form_error_url_format": "Invalid url format",
    "custom_filter_rules": "Custom filtering rules",
    "custom_filter_rules_hint": "Enter one rule on a line. You can use either adblock rules or hosts files syntax.",
    "examples_title": "Examples",
    "example_meaning_filter_block": "block access to the example.org domain and all its subdomains",
    "example_meaning_filter_whitelist": "unblock access to the example.org domain and all its subdomains",
    "example_meaning_host_block": "AdGuard Home will now return 127.0.0.1 address for the example.org domain (but not its subdomains).",
    "example_comment": "! Here goes a comment",
    "example_comment_meaning": "just a comment",
    "example_comment_hash": "# Also a comment",
    "example_regex_meaning": "block access to the domains matching the specified regular expression",
    "example_upstream_regular": "regular DNS (over UDP)",
    "example_upstream_dot": "encrypted <0>DNS-over-TLS</0>",
    "example_upstream_doh": "encrypted <0>DNS-over-HTTPS</0>",
    "example_upstream_sdns": "you can use <0>DNS Stamps</0> for <1>DNSCrypt</1> or <2>DNS-over-HTTPS</2> resolvers",
    "example_upstream_tcp": "regular DNS (over TCP)",
    "all_filters_up_to_date_toast": "All filters are already up-to-date",
    "updated_upstream_dns_toast": "Updated the upstream DNS servers",
    "dns_test_ok_toast": "Specified DNS servers are working correctly",
    "dns_test_not_ok_toast": "Server \"{{key}}\": could not be used, please check that you've written it correctly",
    "unblock_btn": "Unblock",
    "block_btn": "Block",
    "time_table_header": "Time",
    "domain_name_table_header": "Domain name",
    "type_table_header": "Type",
    "response_table_header": "Response",
    "client_table_header": "Client",
    "empty_response_status": "Empty",
    "show_all_filter_type": "Show all",
    "show_filtered_type": "Show filtered",
    "no_logs_found": "No logs found",
    "refresh_btn": "Refresh",
    "previous_btn": "Previous",
    "next_btn": "Next",
    "loading_table_status": "Loading...",
    "page_table_footer_text": "Page",
    "of_table_footer_text": "of",
    "rows_table_footer_text": "rows",
    "updated_custom_filtering_toast": "Updated the custom filtering rules",
    "rule_removed_from_custom_filtering_toast": "Rule removed from the custom filtering rules",
    "rule_added_to_custom_filtering_toast": "Rule added to the custom filtering rules",
    "query_log_response_status": "Status: {{value}}",
    "query_log_filtered": "Filtered by {{filter}}",
    "query_log_confirm_clear": "Are you sure you want to clear the entire query log?",
    "query_log_cleared": "The query log has been successfully cleared",
    "query_log_clear": "Clear query logs",
    "query_log_retention": "Query logs retention",
    "query_log_enable": "Enable log",
    "query_log_configuration": "Logs configuration",
    "query_log_disabled": "The query log is disabled and can be configured in the <0>settings</0>",
    "query_log_strict_search": "Use double quotes for strict search",
    "query_log_retention_confirm": "Are you sure you want to change query log retention? If you decrease the interval value, some data will be lost",
    "dns_config": "DNS server configuration",
    "blocking_mode": "Blocking mode",
    "default": "Default",
    "nxdomain": "NXDOMAIN",
    "null_ip": "Null IP",
    "custom_ip": "Custom IP",
    "blocking_ipv4": "Blocking IPv4",
    "blocking_ipv6": "Blocking IPv6",
    "form_enter_rate_limit": "Enter rate limit",
    "rate_limit": "Rate limit",
    "edns_enable": "Enable EDNS Client Subnet",
    "edns_cs_desc": "If enabled, AdGuard Home will be sending clients' subnets to the DNS servers.",
    "rate_limit_desc": "The number of requests per second that a single client is allowed to make (0: unlimited)",
    "blocking_ipv4_desc": "IP address to be returned for a blocked A request",
    "blocking_ipv6_desc": "IP address to be returned for a blocked AAAA request",
    "blocking_mode_default": "Default: Respond with NXDOMAIN when blocked by Adblock-style rule; respond with the IP address specified in the rule when blocked by /etc/hosts-style rule",
    "blocking_mode_nxdomain": "NXDOMAIN: Respond with NXDOMAIN code",
    "blocking_mode_null_ip": "Null IP: Respond with zero IP address (0.0.0.0 for A; :: for AAAA)",
    "blocking_mode_custom_ip": "Custom IP: Respond with a manually set IP address",
    "upstream_dns_client_desc": "If you keep this field empty, AdGuard Home will use the servers configured in the <0>DNS settings</0>.",
    "source_label": "Source",
    "found_in_known_domain_db": "Found in the known domains database.",
    "category_label": "Category",
    "rule_label": "Rule",
    "filter_label": "Filter",
    "unknown_filter": "Unknown filter {{filterId}}",
    "install_welcome_title": "Welcome to AdGuard Home!",
    "install_welcome_desc": "AdGuard Home is a network-wide ad-and-tracker blocking DNS server. Its purpose is to let you control your entire network and all your devices, and it does not require using a client-side program.",
    "install_settings_title": "Admin Web Interface",
    "install_settings_listen": "Listen interface",
    "install_settings_port": "Port",
    "install_settings_interface_link": "Your AdGuard Home admin web interface will be available on the following addresses:",
    "form_error_port": "Enter valid port value",
    "install_settings_dns": "DNS server",
    "install_settings_dns_desc": "You will need to configure your devices or router to use the DNS server on the following addresses:",
    "install_settings_all_interfaces": "All interfaces",
    "install_auth_title": "Authentication",
    "install_auth_desc": "It is highly recommended to configure password authentication to your AdGuard Home admin web interface. Even if it is accessible only in your local network, it is still important to protect it from unrestricted access.",
    "install_auth_username": "Username",
    "install_auth_password": "Password",
    "install_auth_confirm": "Confirm password",
    "install_auth_username_enter": "Enter username",
    "install_auth_password_enter": "Enter password",
    "install_step": "Step",
    "install_devices_title": "Configure your devices",
    "install_devices_desc": "To start using AdGuard Home, you need to configure your devices to use it.",
    "install_submit_title": "Congratulations!",
    "install_submit_desc": "The setup procedure is finished and you are ready to start using AdGuard Home.",
    "install_devices_router": "Router",
    "install_devices_router_desc": "This setup will automatically cover all the devices connected to your home router and you will not need to configure each of them manually.",
    "install_devices_address": "AdGuard Home DNS server is listening on the following addresses",
    "install_devices_router_list_1": "Open the preferences for your router. Usually, you can access it from your browser via a URL (like http://192.168.0.1/ or http://192.168.1.1/). You may be asked to enter the password. If you don't remember it, you can often reset the password by pressing a button on the router itself. Some routers require a specific application, which in that case should be already installed on your computer/phone.",
    "install_devices_router_list_2": "Find the DHCP/DNS settings. Look for the DNS letters next to a field which allows two or three sets of numbers, each broken into four groups of one to three digits.",
    "install_devices_router_list_3": "Enter your AdGuard Home server addresses there.",
    "install_devices_windows_list_1": "Open Control Panel through Start menu or Windows search.",
    "install_devices_windows_list_2": "Go to Network and Internet category and then to Network and Sharing Center.",
    "install_devices_windows_list_3": "On the left side of the screen find Change adapter settings and click on it.",
    "install_devices_windows_list_4": "Select your active connection, right-click on it and choose Properties.",
    "install_devices_windows_list_5": "Find Internet Protocol Version 4 (TCP/IP) in the list, select it and then click on Properties again.",
    "install_devices_windows_list_6": "Choose Use the following DNS server addresses and enter your AdGuard Home server addresses.",
    "install_devices_macos_list_1": "Click on Apple icon and go to System Preferences.",
    "install_devices_macos_list_2": "Click on Network.",
    "install_devices_macos_list_3": "Select the first connection in your list and click Advanced.",
    "install_devices_macos_list_4": "Select the DNS tab and enter your AdGuard Home server addresses.",
    "install_devices_android_list_1": "From the Android Menu home screen, tap Settings.",
    "install_devices_android_list_2": "Tap Wi-Fi on the menu. The screen listing all of the available networks will be shown (it is impossible to set custom DNS for mobile connection).",
    "install_devices_android_list_3": "Long press the network you're connected to, and tap Modify Network.",
    "install_devices_android_list_4": "On some devices, you may need to check the box for Advanced to see further settings. To adjust your Android DNS settings, you will need to switch the IP settings from DHCP to Static.",
    "install_devices_android_list_5": "Change set DNS 1 and DNS 2 values to your AdGuard Home server addresses.",
    "install_devices_ios_list_1": "From the home screen, tap Settings.",
    "install_devices_ios_list_2": "Choose Wi-Fi in the left menu (it is impossible to configure DNS for mobile networks).",
    "install_devices_ios_list_3": "Tap on the name of the currently active network.",
    "install_devices_ios_list_4": "In the DNS field enter your AdGuard Home server addresses.",
    "get_started": "Get Started",
    "next": "Next",
    "open_dashboard": "Open Dashboard",
    "install_saved": "Saved successfully",
    "encryption_title": "Encryption",
    "encryption_desc": "Encryption (HTTPS/TLS) support for both DNS and admin web interface",
    "encryption_config_saved": "Encryption config saved",
    "encryption_server": "Server name",
    "encryption_server_enter": "Enter your domain name",
    "encryption_server_desc": "In order to use HTTPS, you need to enter the server name that matches your SSL certificate.",
    "encryption_redirect": "Redirect to HTTPS automatically",
    "encryption_redirect_desc": "If checked, AdGuard Home will automatically redirect you from HTTP to HTTPS addresses.",
    "encryption_https": "HTTPS port",
    "encryption_https_desc": "If HTTPS port is configured, AdGuard Home admin interface will be accessible via HTTPS, and it will also provide DNS-over-HTTPS on '/dns-query' location.",
    "encryption_dot": "DNS-over-TLS port",
    "encryption_dot_desc": "If this port is configured, AdGuard Home will run a DNS-over-TLS server on this port.",
    "encryption_certificates": "Certificates",
    "encryption_certificates_desc": "In order to use encryption, you need to provide a valid SSL certificates chain for your domain. You can get a free certificate on <0>{{link}}</0> or you can buy it from one of the trusted Certificate Authorities.",
    "encryption_certificates_input": "Copy/paste your PEM-encoded certificates here.",
    "encryption_status": "Status",
    "encryption_expire": "Expires",
    "encryption_key": "Private key",
    "encryption_key_input": "Copy/paste your PEM-encoded private key for your certificate here.",
    "encryption_enable": "Enable Encryption (HTTPS, DNS-over-HTTPS, and DNS-over-TLS)",
    "encryption_enable_desc": "If encryption is enabled, AdGuard Home admin interface will work over HTTPS, and the DNS server will listen for requests over DNS-over-HTTPS and DNS-over-TLS.",
    "encryption_chain_valid": "Certificate chain is valid",
    "encryption_chain_invalid": "Certificate chain is invalid",
    "encryption_key_valid": "This is a valid {{type}} private key",
    "encryption_key_invalid": "This is an invalid {{type}} private key",
    "encryption_subject": "Subject",
    "encryption_issuer": "Issuer",
    "encryption_hostnames": "Hostnames",
    "encryption_reset": "Are you sure you want to reset encryption settings?",
    "topline_expiring_certificate": "Your SSL certificate is about to expire. Update <0>Encryption settings</0>.",
    "topline_expired_certificate": "Your SSL certificate is expired. Update <0>Encryption settings</0>.",
    "form_error_port_range": "Enter port value in the range of 80-65535",
    "form_error_port_unsafe": "This is an unsafe port",
    "form_error_equal": "Shouldn't be equal",
    "form_error_password": "Password mismatched",
    "reset_settings": "Reset settings",
    "update_announcement": "AdGuard Home {{version}} is now available! <0>Click here</0> for more info.",
    "setup_guide": "Setup guide",
    "dns_addresses": "DNS addresses",
    "dns_start": "DNS server is starting up",
    "dns_status_error": "Error checking the DNS server status",
    "down": "Down",
    "fix": "Fix",
    "dns_providers": "Here is a <0>list of known DNS providers</0> to choose from.",
    "update_now": "Update now",
    "update_failed": "Auto-update failed. Please <a href='https://github.com/AdguardTeam/AdGuardHome/wiki/Getting-Started#update'>follow the steps</a> to update manually.",
    "processing_update": "Please wait, AdGuard Home is being updated",
    "clients_title": "Clients",
    "clients_desc": "Configure devices connected to AdGuard Home",
    "settings_global": "Global",
    "settings_custom": "Custom",
    "table_client": "Client",
    "table_name": "Name",
    "save_btn": "Save",
    "client_add": "Add Client",
    "client_new": "New Client",
    "client_edit": "Edit Client",
    "client_identifier": "Identifier",
    "ip_address": "IP address",
    "client_identifier_desc": "Clients can be identified by the IP address, CIDR, MAC address. Please note that using MAC as identifier is possible only if AdGuard Home is also a <0>DHCP server</0>",
    "form_enter_ip": "Enter IP",
    "form_enter_mac": "Enter MAC",
    "form_enter_id": "Enter identifier",
    "form_add_id": "Add identifier",
    "form_client_name": "Enter client name",
    "client_global_settings": "Use global settings",
    "client_deleted": "Client \"{{key}}\" successfully deleted",
    "client_added": "Client \"{{key}}\" successfully added",
    "client_updated": "Client \"{{key}}\" successfully updated",
    "clients_not_found": "No clients found",
    "client_confirm_delete": "Are you sure you want to delete client \"{{key}}\"?",
    "filter_confirm_delete": "Are you sure you want to delete filter?",
    "auto_clients_title": "Clients (runtime)",
    "auto_clients_desc": "Data on the clients that use AdGuard Home, but not stored in the configuration",
    "access_title": "Access settings",
    "access_desc": "Here you can configure access rules for the AdGuard Home DNS server.",
    "access_allowed_title": "Allowed clients",
    "access_allowed_desc": "A list of CIDR or IP addresses. If configured, AdGuard Home will accept requests from these IP addresses only.",
    "access_disallowed_title": "Disallowed clients",
    "access_disallowed_desc": "A list of CIDR or IP addresses. If configured, AdGuard Home will drop requests from these IP addresses.",
    "access_blocked_title": "Blocked domains",
    "access_blocked_desc": "Don't confuse this with filters. AdGuard Home will drop DNS queries with these domains in query's question.",
    "access_settings_saved": "Access settings successfully saved",
    "updates_checked": "Updates successfully checked",
    "updates_version_equal": "AdGuard Home is up-to-date",
    "check_updates_now": "Check for updates now",
    "dns_privacy": "DNS Privacy",
    "setup_dns_privacy_1": "<0>DNS-over-TLS:</0> Use <1>{{address}}</1> string.",
    "setup_dns_privacy_2": "<0>DNS-over-HTTPS:</0> Use <1>{{address}}</1> string.",
    "setup_dns_privacy_3": "<0>Please note that encrypted DNS protocols are supported only on Android 9. So you need to install additional software for other operating systems.</0><0>Here's a list of software you can use.</0>",
    "setup_dns_privacy_android_1": "Android 9 supports DNS-over-TLS natively. To configure it, go to Settings → Network & internet → Advanced → Private DNS and enter your domain name there.",
    "setup_dns_privacy_android_2": "<0>AdGuard for Android</0> supports <1>DNS-over-HTTPS</1> and <1>DNS-over-TLS</1>.",
    "setup_dns_privacy_android_3": "<0>Intra</0> adds <1>DNS-over-HTTPS</1> support to Android.",
    "setup_dns_privacy_ios_1": "<0>DNSCloak</0> supports <1>DNS-over-HTTPS</1>, but in order to configure it to use your own server, you'll need to generate a <2>DNS Stamp</2> for it.",
    "setup_dns_privacy_ios_2": "<0>AdGuard for iOS</0> supports <1>DNS-over-HTTPS</1> and <1>DNS-over-TLS</1> setup.",
    "setup_dns_privacy_other_title": "Other implementations",
    "setup_dns_privacy_other_1": "AdGuard Home itself can be a secure DNS client on any platform.",
    "setup_dns_privacy_other_2": "<0>dnsproxy</0> supports all known secure DNS protocols.",
    "setup_dns_privacy_other_3": "<0>dnscrypt-proxy</0> supports <1>DNS-over-HTTPS</1>.",
    "setup_dns_privacy_other_4": "<0>Mozilla Firefox</0> supports <1>DNS-over-HTTPS</1>.",
    "setup_dns_privacy_other_5": "You will find more implementations <0>here</0> and <1>here</1>.",
    "setup_dns_notice": "In order to use <1>DNS-over-HTTPS</1> or <1>DNS-over-TLS</1>, you need to <0>configure Encryption</0> in AdGuard Home settings.",
    "rewrite_added": "DNS rewrite for \"{{key}}\" successfully added",
    "rewrite_deleted": "DNS rewrite for \"{{key}}\" successfully deleted",
    "rewrite_add": "Add DNS rewrite",
    "rewrite_not_found": "No DNS rewrites found",
    "rewrite_confirm_delete": "Are you sure you want to delete DNS rewrite for \"{{key}}\"?",
    "rewrite_desc": "Allows to easily configure custom DNS response for a specific domain name.",
    "rewrite_applied": "Applied Rewrite rule",
    "dns_rewrites": "DNS rewrites",
    "form_domain": "Enter domain name or wildcard",
    "form_answer": "Enter IP address or domain name",
    "form_error_domain_format": "Invalid domain format",
    "form_error_answer_format": "Invalid answer format",
    "configure": "Configure",
    "main_settings": "Main settings",
    "block_services": "Block specific services",
    "blocked_services": "Blocked services",
    "blocked_services_desc": "Allows to quickly block popular sites and services.",
    "blocked_services_saved": "Blocked services successfully saved",
    "blocked_services_global": "Use global blocked services",
    "blocked_service": "Blocked service",
    "block_all": "Block all",
    "unblock_all": "Unblock all",
    "encryption_certificate_path": "Certificate path",
    "encryption_private_key_path": "Private key path",
    "encryption_certificates_source_path": "Set a certificates file path",
    "encryption_certificates_source_content": "Paste the certificates contents",
    "encryption_key_source_path": "Set a private key file",
    "encryption_key_source_content": "Paste the private key contents",
    "stats_params": "Statistics configuration",
    "config_successfully_saved": "Configuration successfully saved",
    "interval_24_hour": "24 hours",
    "interval_days": "{{count}} day",
    "interval_days_plural": "{{count}} days",
    "domain": "Domain",
    "answer": "Answer",
    "filter_added_successfully": "The filter has been successfully added",
    "filter_updated": "The filter successfully updated",
    "statistics_configuration": "Statistics configuration",
    "statistics_retention": "Statistics retention",
    "statistics_retention_desc": "If you decrease the interval value, some data will be lost",
    "statistics_clear": " Clear statistics",
    "statistics_clear_confirm": "Are you sure you want to clear statistics?",
    "statistics_retention_confirm": "Are you sure you want to change statistics retention? If you decrease the interval value, some data will be lost",
    "statistics_cleared": "Statistics successfully cleared",
    "interval_hours": "{{count}} hour",
    "interval_hours_plural": "{{count}} hours",
    "filters_configuration": "Filters configuration",
    "filters_enable": "Enable filters",
    "filters_interval": "Filters update interval",
    "disabled": "Disabled",
    "username_label": "Username",
    "username_placeholder": "Enter username",
    "password_label": "Password",
    "password_placeholder": "Enter password",
    "sign_in": "Sign in",
    "sign_out": "Sign out",
    "forgot_password": "Forgot password?",
    "forgot_password_desc": "Please follow <0>these steps</0> to create a new password for your user account.",
    "location": "Location",
    "orgname": "Organization name",
    "netname": "Network name",
    "descr": "Description",
    "whois": "Whois",
    "filtering_rules_learn_more": "<0>Learn more</0> about creating your own hosts blocklists.",
    "blocked_by_response": "Blocked by CNAME or IP in response",
    "try_again": "Try again",
    "domain_desc": "Enter the domain name or wildcard you want to be rewritten.",
    "example_rewrite_domain": "rewrite responses for this domain name only.",
    "example_rewrite_wildcard": "rewrite responses for all <0>example.org</0> subdomains.",
    "disable_ipv6": "Disable IPv6",
    "disable_ipv6_desc": "If this feature is enabled, all DNS queries for IPv6 addresses (type AAAA) will be dropped.",
    "autofix_warning_text": "If you click \"Fix\", AdGuardHome will configure your system to use AdGuardHome DNS server.",
    "autofix_warning_list": "It will perform these tasks: <0>Deactivate system DNSStubListener</0> <0>Set DNS server address to 127.0.0.1</0> <0>Replace symbolic link target of /etc/resolv.conf to /run/systemd/resolve/resolv.conf</0> <0>Stop DNSStubListener (reload systemd-resolved service)</0>",
    "autofix_warning_result": "As a result all DNS requests from your system will be processed by AdGuardHome by default.",
    "tags_title": "Tags",
    "tags_desc": "You can select the tags that correspond to the client. Tags can be included in the filtering rules and allow you to apply them more accurately. <0>Learn more</0>",
    "form_select_tags": "Select client tags",
    "check_title": "Check the filtering",
    "check_desc": "Check if the host name is filtered",
    "check": "Check",
    "form_enter_host": "Enter a host name",
    "filtered_custom_rules": "Filtered by Custom filtering rules",
    "host_whitelisted": "The host is whitelisted",
    "check_ip": "IP addresses: {{ip}}",
    "check_cname": "CNAME: {{cname}}",
    "check_reason": "Reason: {{reason}}",
    "check_rule": "Rule: {{rule}}",
    "check_service": "Service name: {{service}}",
    "check_not_found": "Doesn't exist in any filter",
    "client_confirm_block": "Are you sure you want to block the client \"{{ip}}\"?",
    "client_confirm_unblock": "Are you sure you want to unblock the client \"{{ip}}\"?",
    "client_blocked": "Client \"{{ip}}\" successfully blocked",
    "client_unblocked": "Client \"{{ip}}\" successfully unblocked",
    "static_ip": "Static IP Address",
    "static_ip_desc": "AdGuard Home is a server so it needs a static IP address to function properly. Otherwise, at some point, your router may assign a different IP address to this device.",
    "set_static_ip": "Set a static IP address",
    "install_static_ok": "Good news! The static IP address is already configured",
<<<<<<< HEAD
    "install_static_error": "AdGuard Home cannot configure it automatically for this network interface. Please look for an instruction on how to do this manually.",
    "install_static_configure": "We have detected that a dynamic IP address is used — <0>{{ip}}</0>. Do you want to use it as your static address?"
=======
    "install_static_error": "AdGuard Home cannot configure it automatically for your OS. Please look for an instruction on how to do this manually",
    "install_static_configure": "We have detected that a dynamic IP address is used — <0>{{ip}}</0>. Do you want to use it as your static address?",
    "confirm_static_ip": "AdGuard Home will configure {{ip}} to be your static IP address. Do you want to proceed?"
>>>>>>> f61d5f0f
}<|MERGE_RESOLUTION|>--- conflicted
+++ resolved
@@ -467,12 +467,7 @@
     "static_ip_desc": "AdGuard Home is a server so it needs a static IP address to function properly. Otherwise, at some point, your router may assign a different IP address to this device.",
     "set_static_ip": "Set a static IP address",
     "install_static_ok": "Good news! The static IP address is already configured",
-<<<<<<< HEAD
     "install_static_error": "AdGuard Home cannot configure it automatically for this network interface. Please look for an instruction on how to do this manually.",
-    "install_static_configure": "We have detected that a dynamic IP address is used — <0>{{ip}}</0>. Do you want to use it as your static address?"
-=======
-    "install_static_error": "AdGuard Home cannot configure it automatically for your OS. Please look for an instruction on how to do this manually",
     "install_static_configure": "We have detected that a dynamic IP address is used — <0>{{ip}}</0>. Do you want to use it as your static address?",
     "confirm_static_ip": "AdGuard Home will configure {{ip}} to be your static IP address. Do you want to proceed?"
->>>>>>> f61d5f0f
 }