--- conflicted
+++ resolved
@@ -439,17 +439,7 @@
 	if blocker := Context.auth.blocker; blocker != nil {
 		if left := blocker.check(remoteAddr); left > 0 {
 			w.Header().Set("Retry-After", strconv.Itoa(int(left.Seconds())))
-<<<<<<< HEAD
-			httpError(w, http.StatusTooManyRequests, "auth: blocked for %s", left)
-=======
-			aghhttp.Error(
-				r,
-				w,
-				http.StatusTooManyRequests,
-				"auth: blocked for %s",
-				left,
-			)
->>>>>>> 39c4999d
+			aghhttp.Error(r, w, http.StatusTooManyRequests, "auth: blocked for %s", left)
 
 			return
 		}
